<<<<<<< HEAD
import asyncio
import json
import os
import unittest
import uuid
from datetime import UTC, datetime
from unittest.mock import AsyncMock, MagicMock, patch

from websockets import ConnectionClosed
from websockets.frames import Close

# Ensure src.client.client can be imported.
# This might require adjusting PYTHONPATH or test runner configuration
# in a real setup. For now, let's assume it's handled by the test execution
# environment.
from src.client import client

# Store original values to restore after tests
ORIGINAL_SERVER_URL = client.SERVER_URL
ORIGINAL_STATUS_INTERVAL = client.STATUS_INTERVAL
ORIGINAL_RECONNECT_DELAY = client.RECONNECT_DELAY


class TestClientConfiguration(unittest.TestCase):
    """Test configuration and environment variable handling."""

    @patch.dict(os.environ, {"SERVER_URL": "ws://test-server:9999/ws"})
    def test_server_url_from_environment(self):
        """Test that SERVER_URL is read from environment variable."""
        # Reload the module to pick up the environment variable
        import importlib

        importlib.reload(client)
        self.assertEqual(client.SERVER_URL, "ws://test-server:9999/ws")
        # Restore for other tests
        importlib.reload(client)

    @patch.dict(os.environ, {}, clear=True)
    def test_server_url_default_fallback(self):
        """Test that SERVER_URL falls back to localhost when not set in env."""
        import importlib

        importlib.reload(client)
        self.assertEqual(client.SERVER_URL, "ws://localhost:8000/ws")
        # Restore for other tests
        importlib.reload(client)


class TestClientUtilityFunctions(unittest.TestCase):
    """Test utility functions."""

    def test_get_current_status_payload(self):
        """Test status payload generation."""
        status = client.get_current_status_payload()

        self.assertIn("timestamp", status)
        self.assertIn("cpu_usage", status)
        self.assertIn("memory_usage", status)

        # Validate timestamp format
        datetime.fromisoformat(status["timestamp"])

        # Validate metrics are numbers
        self.assertIsInstance(status["cpu_usage"], float)
        self.assertIsInstance(status["memory_usage"], float)
        self.assertGreaterEqual(status["cpu_usage"], 0.0)
        self.assertLessEqual(status["cpu_usage"], 100.0)
        self.assertGreaterEqual(status["memory_usage"], 0.0)
        self.assertLessEqual(status["memory_usage"], 100.0)


class TestClientMessageHandling(unittest.IsolatedAsyncioTestCase):
    """Test WebSocket message sending and receiving."""

    def setUp(self):
        # Override config for testing
        self.original_client_id = client.CLIENT_ID
        client.SERVER_URL = "ws://fake-server:1234/ws"
        client.STATUS_INTERVAL = 0.1
        client.RECONNECT_DELAY = 0.1
        client.CLIENT_ID = str(uuid.uuid4())
        client.is_paused = False  # Reset pause state

    def tearDown(self):
        # Restore original config
        client.SERVER_URL = ORIGINAL_SERVER_URL
        client.STATUS_INTERVAL = ORIGINAL_STATUS_INTERVAL
        client.RECONNECT_DELAY = ORIGINAL_RECONNECT_DELAY
        client.CLIENT_ID = self.original_client_id

    async def test_send_status_message(self):
        """Test sending status messages with proper format."""
        mock_websocket = AsyncMock()

        status_attributes = {
            "timestamp": datetime.now(UTC).isoformat(),
            "cpu_usage": 45.5,
            "memory_usage": 67.8,
            "client_state": "running",
        }

        await client.send_status_message(mock_websocket, status_attributes)

        mock_websocket.send.assert_called_once()
        sent_data = json.loads(mock_websocket.send.call_args[0][0])

        self.assertEqual(sent_data["client_id"], client.CLIENT_ID)
        self.assertEqual(sent_data["status"], status_attributes)

    async def test_send_full_status_update(self):
        """Test sending full status updates."""
        mock_websocket = AsyncMock()

        await client.send_full_status_update(mock_websocket)

        mock_websocket.send.assert_called_once()
        sent_data = json.loads(mock_websocket.send.call_args[0][0])

        self.assertEqual(sent_data["client_id"], client.CLIENT_ID)
        self.assertIn("status", sent_data)
        self.assertIn("timestamp", sent_data["status"])
        self.assertIn("cpu_usage", sent_data["status"])
        self.assertIn("memory_usage", sent_data["status"])
        self.assertIn("client_state", sent_data["status"])


class TestCommandListener(unittest.IsolatedAsyncioTestCase):
    """Test command message processing."""

    def setUp(self):
        self.original_client_id = client.CLIENT_ID
        self.original_is_paused = client.is_paused
        client.CLIENT_ID = str(uuid.uuid4())
        client.is_paused = False

    def tearDown(self):
        client.CLIENT_ID = self.original_client_id
        client.is_paused = self.original_is_paused

    def create_message_iterator(self, messages):
        """Helper to create an async iterator that yields messages."""

        class AsyncIter:
            def __init__(self, messages):
                self.messages = iter(messages)

            def __aiter__(self):
                return self

            async def __anext__(self):
                try:
                    return next(self.messages)
                except StopIteration:
                    raise StopAsyncIteration from None

        return AsyncIter(messages)

    def mock_websocket_with_messages(self, messages):
        """Creates a mock websocket that iterates through the given messages."""
        mock_ws = AsyncMock()
        message_iter = self.create_message_iterator(messages)
        mock_ws.__aiter__ = lambda self: message_iter

        # Mock recv to pull from the iterator
        async def recv_side_effect():
            try:
                return await message_iter.__anext__()
            except StopAsyncIteration:
                # Keep connection open for other tasks if iterator is exhausted
                await asyncio.sleep(3600)  # Sleep for a long time

        mock_ws.recv.side_effect = recv_side_effect
        return mock_ws

    async def test_server_acknowledgment_message(self):
        """Test that server acknowledgment messages are handled correctly."""
        ack_message = {
            "result": "message_processed",
            "client_id": client.CLIENT_ID,
            "status_updated": ["timestamp", "cpu_usage"],
            "redis_status": "connected",
        }

        mock_websocket = self.mock_websocket_with_messages([json.dumps(ack_message)])

        with patch("builtins.print") as mock_print:
            # Run listen_for_commands for a short duration or until message processed
            try:
                await asyncio.wait_for(
                    client.listen_for_commands(mock_websocket), timeout=0.1
                )
            except TimeoutError:
                pass  # Expected if the loop continues due to recv sleeping
            msg = f"Client {client.CLIENT_ID}: " f"Status update acknowledged by server"
            mock_print.assert_any_call(msg)  # Use assert_any_call if other prints occur

    async def test_pause_command(self):
        """Test pause command processing."""
        pause_message = {"command": "pause"}
        mock_websocket = self.mock_websocket_with_messages([json.dumps(pause_message)])
        await client.listen_for_commands(mock_websocket)
        self.assertTrue(client.is_paused)
        mock_websocket.send.assert_called_once()
        sent_data = json.loads(mock_websocket.send.call_args[0][0])
        self.assertEqual(sent_data["status"]["client_state"], "paused")
        self.assertEqual(sent_data["status"]["acknowledged_command"], "pause")

    async def test_resume_command(self):
        """Test resume command processing."""
        client.is_paused = True  # Start in paused state
        resume_message = {"command": "resume"}
        mock_websocket = self.mock_websocket_with_messages([json.dumps(resume_message)])
        await client.listen_for_commands(mock_websocket)
        self.assertFalse(client.is_paused)
        mock_websocket.send.assert_called_once()
        sent_data = json.loads(mock_websocket.send.call_args[0][0])
        self.assertEqual(sent_data["status"]["client_state"], "running")
        self.assertEqual(sent_data["status"]["acknowledged_command"], "resume")

    async def test_pause_command_when_already_paused(self):
        """Test pause command when client is already paused."""
        client.is_paused = True
        pause_message = {"command": "pause"}
        mock_websocket = self.mock_websocket_with_messages([json.dumps(pause_message)])
        with patch("builtins.print") as mock_print:
            await client.listen_for_commands(mock_websocket)
            message = (
                f"Client {client.CLIENT_ID}: Already paused. " f"Pause command ignored."
            )
            mock_print.assert_any_call(message)
        mock_websocket.send.assert_not_called()

    async def test_resume_command_when_already_running(self):
        """Test resume command when client is already running."""
        client.is_paused = False
        resume_message = {"command": "resume"}
        mock_websocket = self.mock_websocket_with_messages([json.dumps(resume_message)])
        with patch("builtins.print") as mock_print:
            await client.listen_for_commands(mock_websocket)
            message = (
                f"Client {client.CLIENT_ID}: Already running. "
                f"Resume command ignored."
            )
            mock_print.assert_any_call(message)
        mock_websocket.send.assert_not_called()

    async def test_unknown_command(self):
        """Test handling of unknown commands."""
        unknown_message = {"command": "unknown_command"}
        mock_websocket = self.mock_websocket_with_messages(
            [json.dumps(unknown_message)]
        )
        with patch("builtins.print") as mock_print:
            await client.listen_for_commands(mock_websocket)
            message = (
                f"Client {client.CLIENT_ID}: "
                f"Unknown command received: unknown_command"
            )
            mock_print.assert_any_call(message)

    async def test_non_command_message(self):
        """Test handling of non-command messages."""
        non_command_message = {"some_field": "some_value"}
        mock_websocket = self.mock_websocket_with_messages(
            [json.dumps(non_command_message)]
        )
        with patch("builtins.print") as mock_print:
            await client.listen_for_commands(mock_websocket)
            message = (
                f"Client {client.CLIENT_ID}: Received non-command msg: "
                f"{non_command_message}"
            )
            mock_print.assert_any_call(message)

    async def test_invalid_json_handling(self):
        """Test handling of invalid JSON messages."""
        mock_websocket = self.mock_websocket_with_messages(["invalid json"])
        with patch("builtins.print") as mock_print:
            await client.listen_for_commands(mock_websocket)
            msg = f"Client {client.CLIENT_ID}: " f"Received invalid JSON: invalid json"
            mock_print.assert_any_call(msg)

    async def test_server_disconnect_normal_closure(self):
        """Test handling of server disconnect (code 1000)."""
        close_frame = Close(1000, "Normal server disconnect")
        mock_rcvd = MagicMock()
        mock_rcvd.code = 1000
        mock_rcvd.reason = "Normal server disconnect"
        connection_closed = ConnectionClosed(close_frame, None)
        connection_closed.rcvd = mock_rcvd

        mock_websocket = AsyncMock()

        # Create an async iterator that raises ConnectionClosed
        class AsyncIterator:
            def __aiter__(self):
                return self

            async def __anext__(self):
                raise connection_closed

        mock_websocket.__aiter__ = lambda self: AsyncIterator()

        with self.assertRaises(client.ClientInitiatedDisconnect) as context:
            await client.listen_for_commands(mock_websocket)

        # Check the message of the raised ClientInitiatedDisconnect
        self.assertEqual(
            str(context.exception), "Server disconnected client - shutting down"
        )

    async def test_connection_closed_other_code(self):
        """Test handling of connection closed with other codes (should reconnect)."""
        close_frame = Close(1001, "Going away")
        mock_rcvd = MagicMock()
        mock_rcvd.code = 1001
        mock_rcvd.reason = "Going away"
        connection_closed = ConnectionClosed(close_frame, None)
        connection_closed.rcvd = mock_rcvd

        mock_websocket = AsyncMock()

        # Create an async iterator that raises ConnectionClosed
        class AsyncIterator:
            def __aiter__(self):
                return self

            async def __anext__(self):
                raise connection_closed

        mock_websocket.__aiter__ = lambda self: AsyncIterator()

        with self.assertRaises(ConnectionClosed):
            await client.listen_for_commands(mock_websocket)

    @patch("src.client.client.websockets.connect")
    async def test_client_initiated_disconnect_workflow(self, mock_connect):
        """Test the full client disconnect flow initiated by server command."""
        # This test focuses on the disconnect command handling
        # The full integration is complex due to asyncio.gather() exception handling

        disconnect_message = {"command": "disconnect"}
        mock_websocket = self.mock_websocket_with_messages(
            [json.dumps(disconnect_message)]
        )

        with self.assertRaises(client.ClientInitiatedDisconnect) as context:
            await client.listen_for_commands(mock_websocket)

        self.assertEqual(str(context.exception), "Server requested disconnect.")
        mock_websocket.send.assert_called_once()
        sent_data = json.loads(mock_websocket.send.call_args[0][0])
        self.assertEqual(sent_data["status"]["client_state"], "disconnecting")
        self.assertEqual(sent_data["status"]["acknowledged_command"], "disconnect")
        self.assertIn("timestamp", sent_data["status"])


class TestPeriodicStatusSender(unittest.IsolatedAsyncioTestCase):
    """Test periodic status update functionality."""

    def setUp(self):
        self.original_client_id = client.CLIENT_ID
        self.original_status_interval = client.STATUS_INTERVAL
        self.original_is_paused = client.is_paused

        client.CLIENT_ID = str(uuid.uuid4())
        client.STATUS_INTERVAL = 0.01  # Very fast for testing
        client.is_paused = False

    def tearDown(self):
        client.CLIENT_ID = self.original_client_id
        client.STATUS_INTERVAL = self.original_status_interval
        client.is_paused = self.original_is_paused

    @patch("src.client.client.send_full_status_update", new_callable=AsyncMock)
    async def test_sends_status_when_not_paused(self, mock_send_full_status_update):
        """Test that status updates are sent when client is not paused."""
        mock_websocket = AsyncMock()
        client.is_paused = False

        task = asyncio.create_task(
            client.send_status_update_periodically(mock_websocket)
        )
        await asyncio.sleep(
            client.STATUS_INTERVAL * 3.1
        )  # Allow for ~3 updates with buffer
        task.cancel()
        try:
            await task
        except asyncio.CancelledError:
            pass

        self.assertGreaterEqual(mock_send_full_status_update.call_count, 2)
        mock_send_full_status_update.assert_any_call(mock_websocket)

    @patch("src.client.client.send_full_status_update", new_callable=AsyncMock)
    async def test_skips_status_when_paused(self, mock_send_full_status_update):
        """Test that status updates are skipped when client is paused."""
        mock_websocket = AsyncMock()
        client.is_paused = True

        task = asyncio.create_task(
            client.send_status_update_periodically(mock_websocket)
        )
        await asyncio.sleep(client.STATUS_INTERVAL * 2.5)
        task.cancel()
        try:
            await task
        except asyncio.CancelledError:
            pass

        mock_send_full_status_update.assert_not_called()

    @patch("src.client.client.send_full_status_update", new_callable=AsyncMock)
    async def test_pause_resume_flow_impacts_sender(self, mock_send_full_status_update):
        """Test that pause and resume commands correctly control periodic updates."""
        mock_websocket_sender = AsyncMock()  # For send_status_update_periodically

        # Setup listener to handle commands
        command_queue = asyncio.Queue()

        async def listen_side_effect(ws):
            while True:
                msg_json = await command_queue.get()
                if msg_json is None:  # Sentinel to stop
                    break
                await client.listen_for_commands(
                    ws
                )  # This is not ideal, should mock internal logic
                # But for now, let's use the real function with a controlled input
                # Actually, no, this will run an infinite loop.
                # We need to manually set client.is_paused based on command.

        # Simplified: directly manipulate is_paused and check send_full_status_update
        client.is_paused = False
        sender_task = asyncio.create_task(
            client.send_status_update_periodically(mock_websocket_sender)
        )

        await asyncio.sleep(client.STATUS_INTERVAL * 1.5)  # Should send once or twice
        self.assertGreaterEqual(mock_send_full_status_update.call_count, 1)
        initial_calls = mock_send_full_status_update.call_count

        # Simulate PAUSE
        client.is_paused = True
        await asyncio.sleep(
            client.STATUS_INTERVAL * 2.5
        )  # Should not send during this time
        self.assertEqual(
            mock_send_full_status_update.call_count, initial_calls
        )  # No new calls

        # Simulate RESUME
        client.is_paused = False
        await asyncio.sleep(client.STATUS_INTERVAL * 1.5)  # Should send again
        self.assertGreaterEqual(
            mock_send_full_status_update.call_count, initial_calls + 1
        )

        sender_task.cancel()
        try:
            await sender_task
        except asyncio.CancelledError:
            pass


class TestConnectionManagement(unittest.IsolatedAsyncioTestCase):
    """Test connection management and reconnection logic."""

    def setUp(self):
        self.original_server_url = client.SERVER_URL
        self.original_reconnect_delay = client.RECONNECT_DELAY
        self.original_client_id = client.CLIENT_ID

        client.SERVER_URL = "ws://fake-server:1234/ws"
        client.RECONNECT_DELAY = 0.01  # Very fast for testing
        client.CLIENT_ID = str(uuid.uuid4())
        client.is_paused = False  # Ensure reset

    def tearDown(self):
        client.SERVER_URL = self.original_server_url
        client.RECONNECT_DELAY = self.original_reconnect_delay
        client.CLIENT_ID = self.original_client_id
        client.is_paused = False

    @patch("src.client.client.websockets.connect")
    async def test_successful_connection_and_initial_status(self, mock_connect):
        """Test successful connection and initial status message."""
        mock_websocket = AsyncMock()
        mock_websocket.send = AsyncMock()

        mock_connect.return_value.__aenter__ = AsyncMock(return_value=mock_websocket)
        mock_connect.return_value.__aexit__ = AsyncMock(return_value=None)

        # Mock the tasks and asyncio.sleep to control the flow
        with patch("src.client.client.listen_for_commands") as mock_listen, patch(
            "src.client.client.send_status_update_periodically"
        ) as mock_sender, patch("asyncio.sleep") as mock_sleep:

            # Create a ConnectionClosed exception that simulates connection loss
            from websockets.exceptions import ConnectionClosed
            from websockets.frames import Close

            # Simulate connection being closed, which should trigger reconnect logic
            connection_closed = ConnectionClosed(Close(1001, "Connection lost"), None)

            # First call: one task raises ConnectionClosed, triggering retry
            # Second call: mock_sleep raises exception to exit loop
            mock_listen.side_effect = connection_closed
            mock_sender.side_effect = AsyncMock()  # Let this one run normally
            mock_sleep.side_effect = SystemExit("Test exit")

            # Run the connection function until SystemExit
            with self.assertRaises(SystemExit):
                await client.connect_and_send_updates()

        # Verify connection was attempted
        mock_connect.assert_called_with(client.SERVER_URL)

        # Verify initial status message was sent
        self.assertTrue(mock_websocket.send.called)
        first_call_args = mock_websocket.send.call_args_list[0][0]
        sent_data = json.loads(first_call_args[0])
        self.assertEqual(sent_data["client_id"], client.CLIENT_ID)
        self.assertEqual(sent_data["status"]["client_state"], "running")
        self.assertIn("connected_at", sent_data["status"])

        # Verify both task functions were called
        mock_listen.assert_called_with(mock_websocket)
        mock_sender.assert_called_with(mock_websocket)

        # Verify sleep was called after exception (retry mechanism)
        mock_sleep.assert_called_with(client.RECONNECT_DELAY)

    @patch("src.client.client.websockets.connect")
    async def test_system_exit_stops_reconnection(self, mock_connect):
        """Test that SystemExit (like ClientInitiatedDisconnect) stops the reconnection loop."""
        mock_connect.side_effect = client.ClientInitiatedDisconnect("Test disconnect")

        await client.connect_and_send_updates()  # Should catch and exit
        mock_connect.assert_called_once()

    @patch("src.client.client.websockets.connect")
    @patch("asyncio.sleep", new_callable=AsyncMock)  # Speed up retry delay
    async def test_connection_error_triggers_reconnect(self, mock_sleep, mock_connect):
        """Test that connection errors trigger reconnection attempts."""
        mock_connect.side_effect = [
            ConnectionRefusedError("Connection refused"),  # First attempt fails
            asyncio.CancelledError(),  # Second attempt, cancel to stop test
        ]

        with self.assertRaises(
            asyncio.CancelledError
        ):  # Expect CancelledError from 2nd attempt
            await client.connect_and_send_updates()

        self.assertEqual(mock_connect.call_count, 2)
        mock_sleep.assert_called_once_with(client.RECONNECT_DELAY)


if __name__ == "__main__":
    unittest.main()
=======
import asyncio
import json
import os
import unittest
import uuid
from datetime import UTC, datetime
from unittest.mock import AsyncMock, MagicMock, patch

from websockets import ConnectionClosed
from websockets.frames import Close

# Ensure src.client.client can be imported.
# This might require adjusting PYTHONPATH or test runner configuration
# in a real setup. For now, let's assume it's handled by the test execution
# environment.
from src.client import client

# Store original values to restore after tests
ORIGINAL_SERVER_URL = client.SERVER_URL
ORIGINAL_STATUS_INTERVAL = client.STATUS_INTERVAL
ORIGINAL_RECONNECT_DELAY = client.RECONNECT_DELAY


class TestClientConfiguration(unittest.TestCase):
    """Test configuration and environment variable handling."""

    @patch.dict(os.environ, {"SERVER_URL": "ws://test-server:9999/ws"})
    def test_server_url_from_environment(self):
        """Test that SERVER_URL is read from environment variable."""
        # Reload the module to pick up the environment variable
        import importlib

        importlib.reload(client)
        self.assertEqual(client.SERVER_URL, "ws://test-server:9999/ws")

    @patch.dict(os.environ, {}, clear=True)
    def test_server_url_default_fallback(self):
        """Test that SERVER_URL falls back to localhost when not set in env."""
        import importlib

        importlib.reload(client)
        self.assertEqual(client.SERVER_URL, "ws://localhost:8000/ws")


class TestClientUtilityFunctions(unittest.TestCase):
    """Test utility functions."""

    def test_get_current_status_payload(self):
        """Test status payload generation."""
        status = client.get_current_status_payload()

        self.assertIn("timestamp", status)
        self.assertIn("cpu_usage", status)
        self.assertIn("memory_usage", status)

        # Validate timestamp format
        datetime.fromisoformat(status["timestamp"])

        # Validate metrics are numbers
        self.assertIsInstance(status["cpu_usage"], float)
        self.assertIsInstance(status["memory_usage"], float)
        self.assertGreaterEqual(status["cpu_usage"], 0.0)
        self.assertLessEqual(status["cpu_usage"], 100.0)
        self.assertGreaterEqual(status["memory_usage"], 0.0)
        self.assertLessEqual(status["memory_usage"], 100.0)


class TestClientMessageHandling(unittest.IsolatedAsyncioTestCase):
    """Test WebSocket message sending and receiving."""

    def setUp(self):
        # Override config for testing
        client.SERVER_URL = "ws://fake-server:1234/ws"
        client.STATUS_INTERVAL = 0.1
        client.RECONNECT_DELAY = 0.1
        client.CLIENT_ID = str(uuid.uuid4())
        client.is_paused = False  # Reset pause state

    def tearDown(self):
        # Restore original config
        client.SERVER_URL = ORIGINAL_SERVER_URL
        client.STATUS_INTERVAL = ORIGINAL_STATUS_INTERVAL
        client.RECONNECT_DELAY = ORIGINAL_RECONNECT_DELAY

    async def test_send_status_message(self):
        """Test sending status messages with proper format."""
        mock_websocket = AsyncMock()

        status_attributes = {
            "timestamp": datetime.now(UTC).isoformat(),
            "cpu_usage": 45.5,
            "memory_usage": 67.8,
            "client_state": "running",
        }

        await client.send_status_message(mock_websocket, status_attributes)

        mock_websocket.send.assert_called_once()
        sent_data = json.loads(mock_websocket.send.call_args[0][0])

        self.assertEqual(sent_data["client_id"], client.CLIENT_ID)
        self.assertEqual(sent_data["status"], status_attributes)

    async def test_send_full_status_update(self):
        """Test sending full status updates."""
        mock_websocket = AsyncMock()

        await client.send_full_status_update(mock_websocket)

        mock_websocket.send.assert_called_once()
        sent_data = json.loads(mock_websocket.send.call_args[0][0])

        self.assertEqual(sent_data["client_id"], client.CLIENT_ID)
        self.assertIn("status", sent_data)
        self.assertIn("timestamp", sent_data["status"])
        self.assertIn("cpu_usage", sent_data["status"])
        self.assertIn("memory_usage", sent_data["status"])
        self.assertIn("client_state", sent_data["status"])


class TestCommandListener(unittest.IsolatedAsyncioTestCase):
    """Test command message processing."""

    def setUp(self):
        client.CLIENT_ID = str(uuid.uuid4())
        client.is_paused = False

    def create_message_iterator(self, messages):
        """Helper to create an async iterator that yields messages."""

        class AsyncIter:
            def __init__(self, messages):
                self.messages = iter(messages)

            def __aiter__(self):
                return self

            async def __anext__(self):
                try:
                    return next(self.messages)
                except StopIteration:
                    raise StopAsyncIteration from None

        return AsyncIter(messages)

    def mock_websocket_with_messages(self, messages):
        """Creates a mock websocket that iterates through the given messages."""
        mock_ws = AsyncMock()

        # Store the iterator class instance
        message_iter = self.create_message_iterator(messages)

        # Mock __aiter__ to return the instance directly, not a method
        mock_ws.__aiter__ = lambda self: message_iter

        return mock_ws

    async def test_server_acknowledgment_message(self):
        """Test that server acknowledgment messages are handled correctly."""
        ack_message = {
            "result": "message_processed",
            "client_id": client.CLIENT_ID,
            "status_updated": ["timestamp", "cpu_usage"],
            "redis_status": "connected",
        }

        mock_websocket = self.mock_websocket_with_messages([json.dumps(ack_message)])

        with patch("builtins.print") as mock_print:
            await client.listen_for_commands(mock_websocket)
            msg = f"Client {client.CLIENT_ID}: " f"Status update acknowledged by server"
            mock_print.assert_called_with(msg)

    async def test_pause_command(self):
        """Test pause command processing."""
        pause_message = {"command": "pause"}

        mock_websocket = self.mock_websocket_with_messages([json.dumps(pause_message)])

        await client.listen_for_commands(mock_websocket)

        self.assertTrue(client.is_paused)
        mock_websocket.send.assert_called_once()

        # Verify acknowledgment message
        sent_data = json.loads(mock_websocket.send.call_args[0][0])
        self.assertEqual(sent_data["status"]["client_state"], "paused")
        self.assertEqual(sent_data["status"]["acknowledged_command"], "pause")

    async def test_resume_command(self):
        """Test resume command processing."""
        client.is_paused = True  # Start in paused state
        resume_message = {"command": "resume"}

        mock_websocket = self.mock_websocket_with_messages([json.dumps(resume_message)])

        await client.listen_for_commands(mock_websocket)

        self.assertFalse(client.is_paused)
        mock_websocket.send.assert_called_once()

        # Verify acknowledgment message
        sent_data = json.loads(mock_websocket.send.call_args[0][0])
        self.assertEqual(sent_data["status"]["client_state"], "running")
        self.assertEqual(sent_data["status"]["acknowledged_command"], "resume")

    async def test_pause_command_when_already_paused(self):
        """Test pause command when client is already paused."""
        client.is_paused = True
        pause_message = {"command": "pause"}

        mock_websocket = self.mock_websocket_with_messages([json.dumps(pause_message)])

        with patch("builtins.print") as mock_print:
            await client.listen_for_commands(mock_websocket)
            message = (
                f"Client {client.CLIENT_ID}: Already paused. " f"Pause command ignored."
            )
            mock_print.assert_called_with(message)

        # Should not send acknowledgment when already paused
        mock_websocket.send.assert_not_called()

    async def test_resume_command_when_already_running(self):
        """Test resume command when client is already running."""
        client.is_paused = False
        resume_message = {"command": "resume"}

        mock_websocket = self.mock_websocket_with_messages([json.dumps(resume_message)])

        with patch("builtins.print") as mock_print:
            await client.listen_for_commands(mock_websocket)
            message = (
                f"Client {client.CLIENT_ID}: Already running. "
                f"Resume command ignored."
            )
            mock_print.assert_called_with(message)

        # Should not send acknowledgment when already running
        mock_websocket.send.assert_not_called()

    async def test_unknown_command(self):
        """Test handling of unknown commands."""
        unknown_message = {"command": "unknown_command"}

        mock_websocket = self.mock_websocket_with_messages(
            [json.dumps(unknown_message)]
        )

        with patch("builtins.print") as mock_print:
            await client.listen_for_commands(mock_websocket)

            # Expected print call for unknown command
            expected_msg = (
                f"Client {client.CLIENT_ID}: "
                f"Unknown command received: unknown_command"
            )
            mock_print.assert_any_call(expected_msg)

    async def test_error_processing_message_after_json_decode(self):
        """Test error handling when an exception occurs after JSON decoding
        but during command processing logic."""
        # This message will be successfully decoded by json.loads
        # but we will mock the command handling part to raise an exception.
        # Use a known command like "pause" to ensure send_status_message is called.
        client.is_paused = False  # Ensured by setUp, but explicit for clarity
        problematic_message_dict = {"command": "pause"}  # Changed from "cause_error"
        problematic_message_json = json.dumps(problematic_message_dict)

        mock_websocket = self.mock_websocket_with_messages([problematic_message_json])

        # Mock the part of the code that processes the command after json.loads
        # to simulate an error during command handling.
        # For the "pause" command, send_status_message is called.
        # We patch send_status_message to raise an exception.

        simulated_error_text = (
            "Simulated error during pause command processing"  # Changed
        )

        # We need to patch where 'send_status_message' is LOOKED UP from,
        # which is 'src.client.client.send_status_message'
        with patch(
            "src.client.client.send_status_message",
            side_effect=Exception(simulated_error_text),
        ), patch("builtins.print") as mock_print:

            # We expect listen_for_commands to catch the exception and continue
            # processing (or in this case, finish as it's the only message)
            await client.listen_for_commands(mock_websocket)

            # Check that the specific error message was printed
            expected_error_print = (
                f"Client {client.CLIENT_ID}: Error processing message: "
                f"{simulated_error_text}"
            )
            # Also, the "Received command" print should have occurred
            expected_receipt_print = (
                f"Client {client.CLIENT_ID}: Received command: pause"
            )
            # And the "Paused command received" print
            expected_pause_ack_print = (
                f"Client {client.CLIENT_ID}: Paused command received. "
                f"Halting status updates."
            )

            actual_calls = [call_args[0][0] for call_args in mock_print.call_args_list]
            self.assertIn(expected_receipt_print, actual_calls)
            self.assertIn(expected_pause_ack_print, actual_calls)
            self.assertIn(expected_error_print, actual_calls)

    async def test_non_command_message(self):
        """Test that messages without a 'command' field are handled."""
        non_command_message = {"some_field": "some_value"}

        mock_websocket = self.mock_websocket_with_messages(
            [json.dumps(non_command_message)]
        )

        with patch("builtins.print") as mock_print:
            await client.listen_for_commands(mock_websocket)
            message = (
                f"Client {client.CLIENT_ID}: Received non-command msg: "
                f"{non_command_message}"
            )
            mock_print.assert_called_with(message)

    async def test_invalid_json_handling(self):
        """Test handling of invalid JSON messages."""
        mock_websocket = self.mock_websocket_with_messages(["invalid json"])

        with patch("builtins.print") as mock_print:
            await client.listen_for_commands(mock_websocket)
            msg = f"Client {client.CLIENT_ID}: " f"Received invalid JSON: invalid json"
            mock_print.assert_called_with(msg)

    async def test_server_disconnect_normal_closure(self):
        """Test handling of server disconnect (code 1000)."""
        # Mock ConnectionClosed exception with code 1000
        close_frame = Close(1000, "")
        mock_rcvd = MagicMock()
        mock_rcvd.code = 1000
        mock_rcvd.reason = ""
        connection_closed = ConnectionClosed(close_frame, None)
        connection_closed.rcvd = mock_rcvd

        # Create an async iterator that raises the exception
        class AsyncIter:
            def __aiter__(self):
                return self

            async def __anext__(self):
                raise connection_closed

        mock_websocket = AsyncMock()
        mock_websocket.__aiter__ = lambda self: AsyncIter()

        with self.assertRaises(SystemExit) as context:
            await client.listen_for_commands(mock_websocket)

        shutdown_msg = "Server disconnected client - shutting down"
        self.assertEqual(str(context.exception), shutdown_msg)

    async def test_connection_closed_other_code(self):
        """Test handling of connection closed with other codes (should reconnect)."""
        # Mock ConnectionClosed exception with code other than 1000
        close_frame = Close(1001, "Going away")
        mock_rcvd = MagicMock()
        mock_rcvd.code = 1001
        mock_rcvd.reason = "Going away"
        connection_closed = ConnectionClosed(close_frame, None)
        connection_closed.rcvd = mock_rcvd

        # Create an async iterator that raises the exception
        class AsyncIter:
            def __aiter__(self):
                return self

            async def __anext__(self):
                raise connection_closed

        mock_websocket = AsyncMock()
        mock_websocket.__aiter__ = lambda self: AsyncIter()

        with self.assertRaises(ConnectionClosed):
            await client.listen_for_commands(mock_websocket)

    async def test_listen_for_commands_unexpected_error_in_iterator(self):
        """Test that an unexpected error during message iteration is handled."""
        mock_websocket = AsyncMock()
        error_message = "Simulated iterator error"

        # Create an async iterator that raises an unexpected exception
        class FaultyAsyncIter:
            def __aiter__(self):
                return self

            async def __anext__(self):
                raise Exception(error_message)

        mock_websocket.__aiter__ = lambda self: FaultyAsyncIter()

        with patch("builtins.print") as mock_print, self.assertRaises(
            Exception
        ) as context_manager:
            await client.listen_for_commands(mock_websocket)

        # Check that the error message was printed
        expected_print = (
            f"Client {client.CLIENT_ID}: Unexpected error in command listener: "
            f"{error_message}"
        )
        mock_print.assert_called_with(expected_print)

        # Check that the original exception was re-raised
        self.assertEqual(str(context_manager.exception), error_message)


class TestPeriodicStatusSender(unittest.IsolatedAsyncioTestCase):
    """Test periodic status update functionality."""

    def setUp(self):
        client.CLIENT_ID = str(uuid.uuid4())
        client.STATUS_INTERVAL = 0.05  # Very fast for testing
        client.is_paused = False

    async def test_sends_status_when_not_paused(self):
        """Test that status updates are sent when client is not paused."""
        mock_websocket = AsyncMock()

        # Run for a short time and cancel
        task = asyncio.create_task(
            client.send_status_update_periodically(mock_websocket)
        )
        await asyncio.sleep(0.12)  # Allow for 2+ updates
        task.cancel()

        try:
            await task
        except asyncio.CancelledError:
            pass

        self.assertGreaterEqual(mock_websocket.send.call_count, 2)

    async def test_skips_status_when_paused(self):
        """Test that status updates are skipped when client is paused."""
        client.is_paused = True
        mock_websocket = AsyncMock()

        # Run for a short time and cancel
        task = asyncio.create_task(
            client.send_status_update_periodically(mock_websocket)
        )
        await asyncio.sleep(0.12)  # Would normally allow for 2+ updates
        task.cancel()

        try:
            await task
        except asyncio.CancelledError:
            pass

        # Should not send any status updates when paused
        mock_websocket.send.assert_not_called()


class TestConnectionManagement(unittest.IsolatedAsyncioTestCase):
    """Test connection management and reconnection logic."""

    def setUp(self):
        client.SERVER_URL = "ws://fake-server:1234/ws"
        client.RECONNECT_DELAY = 0.01  # Very fast for testing
        client.CLIENT_ID = str(uuid.uuid4())

    @patch("src.client.client.websockets.connect")
    async def test_successful_connection_and_initial_status(self, mock_connect):
        """Test successful connection and initial status message."""
        mock_websocket = AsyncMock()
        mock_websocket.send = AsyncMock()

        # Mock the async context manager
        mock_connect.return_value.__aenter__ = AsyncMock(return_value=mock_websocket)
        mock_connect.return_value.__aexit__ = AsyncMock(return_value=None)

        # Mock the gather to return immediately to avoid infinite loop
        with patch("asyncio.gather", new_callable=AsyncMock) as mock_gather:
            mock_gather.side_effect = asyncio.CancelledError()

            task = asyncio.create_task(client.connect_and_send_updates())
            await asyncio.sleep(0.01)
            task.cancel()

            try:
                await task
            except asyncio.CancelledError:
                pass

        mock_connect.assert_called_with(client.SERVER_URL)

        # Check that send was called at least once (instead of exactly once)
        self.assertTrue(mock_websocket.send.called)

        # Verify initial status message format from the first call
        first_call_args = mock_websocket.send.call_args_list[0][0]
        sent_data = json.loads(first_call_args[0])
        self.assertEqual(sent_data["client_id"], client.CLIENT_ID)
        self.assertEqual(sent_data["status"]["client_state"], "running")
        self.assertIn("connected_at", sent_data["status"])

    @patch("src.client.client.websockets.connect")
    async def test_system_exit_stops_reconnection(self, mock_connect):
        """Test that SystemExit stops the reconnection loop."""
        # Mock connect to raise SystemExit
        mock_connect.side_effect = SystemExit(
            "Server disconnected client - shutting down"
        )

        # This should return without infinite loop
        await client.connect_and_send_updates()

        mock_connect.assert_called_once()

    @patch("src.client.client.websockets.connect")
    async def test_connection_error_triggers_reconnect(self, mock_connect):
        """Test that connection errors trigger reconnection attempts."""
        mock_connect.side_effect = [
            ConnectionRefusedError("Connection refused"),
            asyncio.CancelledError(),  # Stop the loop on second attempt
        ]

        with self.assertRaises(asyncio.CancelledError):
            await client.connect_and_send_updates()

        self.assertEqual(mock_connect.call_count, 2)


if __name__ == "__main__":
    unittest.main()
>>>>>>> 735c49fb
<|MERGE_RESOLUTION|>--- conflicted
+++ resolved
@@ -1,4 +1,3 @@
-<<<<<<< HEAD
 import asyncio
 import json
 import os
@@ -33,8 +32,6 @@
 
         importlib.reload(client)
         self.assertEqual(client.SERVER_URL, "ws://test-server:9999/ws")
-        # Restore for other tests
-        importlib.reload(client)
 
     @patch.dict(os.environ, {}, clear=True)
     def test_server_url_default_fallback(self):
@@ -43,8 +40,6 @@
 
         importlib.reload(client)
         self.assertEqual(client.SERVER_URL, "ws://localhost:8000/ws")
-        # Restore for other tests
-        importlib.reload(client)
 
 
 class TestClientUtilityFunctions(unittest.TestCase):
@@ -74,8 +69,14 @@
     """Test WebSocket message sending and receiving."""
 
     def setUp(self):
+        # Store original config for restoration
+        self.original_server_url = client.SERVER_URL
+        self.original_status_interval = client.STATUS_INTERVAL
+        self.original_reconnect_delay = client.RECONNECT_DELAY
+        self.original_client_id = client.CLIENT_ID
+        self.original_is_paused = client.is_paused
+
         # Override config for testing
-        self.original_client_id = client.CLIENT_ID
         client.SERVER_URL = "ws://fake-server:1234/ws"
         client.STATUS_INTERVAL = 0.1
         client.RECONNECT_DELAY = 0.1
@@ -84,10 +85,11 @@
 
     def tearDown(self):
         # Restore original config
-        client.SERVER_URL = ORIGINAL_SERVER_URL
-        client.STATUS_INTERVAL = ORIGINAL_STATUS_INTERVAL
-        client.RECONNECT_DELAY = ORIGINAL_RECONNECT_DELAY
+        client.SERVER_URL = self.original_server_url
+        client.STATUS_INTERVAL = self.original_status_interval
+        client.RECONNECT_DELAY = self.original_reconnect_delay
         client.CLIENT_ID = self.original_client_id
+        client.is_paused = self.original_is_paused
 
     async def test_send_status_message(self):
         """Test sending status messages with proper format."""
@@ -129,8 +131,11 @@
     """Test command message processing."""
 
     def setUp(self):
+        # Store original values for restoration
         self.original_client_id = client.CLIENT_ID
         self.original_is_paused = client.is_paused
+
+        # Set test values
         client.CLIENT_ID = str(uuid.uuid4())
         client.is_paused = False
 
@@ -159,7 +164,11 @@
     def mock_websocket_with_messages(self, messages):
         """Creates a mock websocket that iterates through the given messages."""
         mock_ws = AsyncMock()
+
+        # Store the iterator class instance
         message_iter = self.create_message_iterator(messages)
+
+        # Mock __aiter__ to return the instance directly, not a method
         mock_ws.__aiter__ = lambda self: message_iter
 
         # Mock recv to pull from the iterator
@@ -194,546 +203,6 @@
                 pass  # Expected if the loop continues due to recv sleeping
             msg = f"Client {client.CLIENT_ID}: " f"Status update acknowledged by server"
             mock_print.assert_any_call(msg)  # Use assert_any_call if other prints occur
-
-    async def test_pause_command(self):
-        """Test pause command processing."""
-        pause_message = {"command": "pause"}
-        mock_websocket = self.mock_websocket_with_messages([json.dumps(pause_message)])
-        await client.listen_for_commands(mock_websocket)
-        self.assertTrue(client.is_paused)
-        mock_websocket.send.assert_called_once()
-        sent_data = json.loads(mock_websocket.send.call_args[0][0])
-        self.assertEqual(sent_data["status"]["client_state"], "paused")
-        self.assertEqual(sent_data["status"]["acknowledged_command"], "pause")
-
-    async def test_resume_command(self):
-        """Test resume command processing."""
-        client.is_paused = True  # Start in paused state
-        resume_message = {"command": "resume"}
-        mock_websocket = self.mock_websocket_with_messages([json.dumps(resume_message)])
-        await client.listen_for_commands(mock_websocket)
-        self.assertFalse(client.is_paused)
-        mock_websocket.send.assert_called_once()
-        sent_data = json.loads(mock_websocket.send.call_args[0][0])
-        self.assertEqual(sent_data["status"]["client_state"], "running")
-        self.assertEqual(sent_data["status"]["acknowledged_command"], "resume")
-
-    async def test_pause_command_when_already_paused(self):
-        """Test pause command when client is already paused."""
-        client.is_paused = True
-        pause_message = {"command": "pause"}
-        mock_websocket = self.mock_websocket_with_messages([json.dumps(pause_message)])
-        with patch("builtins.print") as mock_print:
-            await client.listen_for_commands(mock_websocket)
-            message = (
-                f"Client {client.CLIENT_ID}: Already paused. " f"Pause command ignored."
-            )
-            mock_print.assert_any_call(message)
-        mock_websocket.send.assert_not_called()
-
-    async def test_resume_command_when_already_running(self):
-        """Test resume command when client is already running."""
-        client.is_paused = False
-        resume_message = {"command": "resume"}
-        mock_websocket = self.mock_websocket_with_messages([json.dumps(resume_message)])
-        with patch("builtins.print") as mock_print:
-            await client.listen_for_commands(mock_websocket)
-            message = (
-                f"Client {client.CLIENT_ID}: Already running. "
-                f"Resume command ignored."
-            )
-            mock_print.assert_any_call(message)
-        mock_websocket.send.assert_not_called()
-
-    async def test_unknown_command(self):
-        """Test handling of unknown commands."""
-        unknown_message = {"command": "unknown_command"}
-        mock_websocket = self.mock_websocket_with_messages(
-            [json.dumps(unknown_message)]
-        )
-        with patch("builtins.print") as mock_print:
-            await client.listen_for_commands(mock_websocket)
-            message = (
-                f"Client {client.CLIENT_ID}: "
-                f"Unknown command received: unknown_command"
-            )
-            mock_print.assert_any_call(message)
-
-    async def test_non_command_message(self):
-        """Test handling of non-command messages."""
-        non_command_message = {"some_field": "some_value"}
-        mock_websocket = self.mock_websocket_with_messages(
-            [json.dumps(non_command_message)]
-        )
-        with patch("builtins.print") as mock_print:
-            await client.listen_for_commands(mock_websocket)
-            message = (
-                f"Client {client.CLIENT_ID}: Received non-command msg: "
-                f"{non_command_message}"
-            )
-            mock_print.assert_any_call(message)
-
-    async def test_invalid_json_handling(self):
-        """Test handling of invalid JSON messages."""
-        mock_websocket = self.mock_websocket_with_messages(["invalid json"])
-        with patch("builtins.print") as mock_print:
-            await client.listen_for_commands(mock_websocket)
-            msg = f"Client {client.CLIENT_ID}: " f"Received invalid JSON: invalid json"
-            mock_print.assert_any_call(msg)
-
-    async def test_server_disconnect_normal_closure(self):
-        """Test handling of server disconnect (code 1000)."""
-        close_frame = Close(1000, "Normal server disconnect")
-        mock_rcvd = MagicMock()
-        mock_rcvd.code = 1000
-        mock_rcvd.reason = "Normal server disconnect"
-        connection_closed = ConnectionClosed(close_frame, None)
-        connection_closed.rcvd = mock_rcvd
-
-        mock_websocket = AsyncMock()
-
-        # Create an async iterator that raises ConnectionClosed
-        class AsyncIterator:
-            def __aiter__(self):
-                return self
-
-            async def __anext__(self):
-                raise connection_closed
-
-        mock_websocket.__aiter__ = lambda self: AsyncIterator()
-
-        with self.assertRaises(client.ClientInitiatedDisconnect) as context:
-            await client.listen_for_commands(mock_websocket)
-
-        # Check the message of the raised ClientInitiatedDisconnect
-        self.assertEqual(
-            str(context.exception), "Server disconnected client - shutting down"
-        )
-
-    async def test_connection_closed_other_code(self):
-        """Test handling of connection closed with other codes (should reconnect)."""
-        close_frame = Close(1001, "Going away")
-        mock_rcvd = MagicMock()
-        mock_rcvd.code = 1001
-        mock_rcvd.reason = "Going away"
-        connection_closed = ConnectionClosed(close_frame, None)
-        connection_closed.rcvd = mock_rcvd
-
-        mock_websocket = AsyncMock()
-
-        # Create an async iterator that raises ConnectionClosed
-        class AsyncIterator:
-            def __aiter__(self):
-                return self
-
-            async def __anext__(self):
-                raise connection_closed
-
-        mock_websocket.__aiter__ = lambda self: AsyncIterator()
-
-        with self.assertRaises(ConnectionClosed):
-            await client.listen_for_commands(mock_websocket)
-
-    @patch("src.client.client.websockets.connect")
-    async def test_client_initiated_disconnect_workflow(self, mock_connect):
-        """Test the full client disconnect flow initiated by server command."""
-        # This test focuses on the disconnect command handling
-        # The full integration is complex due to asyncio.gather() exception handling
-
-        disconnect_message = {"command": "disconnect"}
-        mock_websocket = self.mock_websocket_with_messages(
-            [json.dumps(disconnect_message)]
-        )
-
-        with self.assertRaises(client.ClientInitiatedDisconnect) as context:
-            await client.listen_for_commands(mock_websocket)
-
-        self.assertEqual(str(context.exception), "Server requested disconnect.")
-        mock_websocket.send.assert_called_once()
-        sent_data = json.loads(mock_websocket.send.call_args[0][0])
-        self.assertEqual(sent_data["status"]["client_state"], "disconnecting")
-        self.assertEqual(sent_data["status"]["acknowledged_command"], "disconnect")
-        self.assertIn("timestamp", sent_data["status"])
-
-
-class TestPeriodicStatusSender(unittest.IsolatedAsyncioTestCase):
-    """Test periodic status update functionality."""
-
-    def setUp(self):
-        self.original_client_id = client.CLIENT_ID
-        self.original_status_interval = client.STATUS_INTERVAL
-        self.original_is_paused = client.is_paused
-
-        client.CLIENT_ID = str(uuid.uuid4())
-        client.STATUS_INTERVAL = 0.01  # Very fast for testing
-        client.is_paused = False
-
-    def tearDown(self):
-        client.CLIENT_ID = self.original_client_id
-        client.STATUS_INTERVAL = self.original_status_interval
-        client.is_paused = self.original_is_paused
-
-    @patch("src.client.client.send_full_status_update", new_callable=AsyncMock)
-    async def test_sends_status_when_not_paused(self, mock_send_full_status_update):
-        """Test that status updates are sent when client is not paused."""
-        mock_websocket = AsyncMock()
-        client.is_paused = False
-
-        task = asyncio.create_task(
-            client.send_status_update_periodically(mock_websocket)
-        )
-        await asyncio.sleep(
-            client.STATUS_INTERVAL * 3.1
-        )  # Allow for ~3 updates with buffer
-        task.cancel()
-        try:
-            await task
-        except asyncio.CancelledError:
-            pass
-
-        self.assertGreaterEqual(mock_send_full_status_update.call_count, 2)
-        mock_send_full_status_update.assert_any_call(mock_websocket)
-
-    @patch("src.client.client.send_full_status_update", new_callable=AsyncMock)
-    async def test_skips_status_when_paused(self, mock_send_full_status_update):
-        """Test that status updates are skipped when client is paused."""
-        mock_websocket = AsyncMock()
-        client.is_paused = True
-
-        task = asyncio.create_task(
-            client.send_status_update_periodically(mock_websocket)
-        )
-        await asyncio.sleep(client.STATUS_INTERVAL * 2.5)
-        task.cancel()
-        try:
-            await task
-        except asyncio.CancelledError:
-            pass
-
-        mock_send_full_status_update.assert_not_called()
-
-    @patch("src.client.client.send_full_status_update", new_callable=AsyncMock)
-    async def test_pause_resume_flow_impacts_sender(self, mock_send_full_status_update):
-        """Test that pause and resume commands correctly control periodic updates."""
-        mock_websocket_sender = AsyncMock()  # For send_status_update_periodically
-
-        # Setup listener to handle commands
-        command_queue = asyncio.Queue()
-
-        async def listen_side_effect(ws):
-            while True:
-                msg_json = await command_queue.get()
-                if msg_json is None:  # Sentinel to stop
-                    break
-                await client.listen_for_commands(
-                    ws
-                )  # This is not ideal, should mock internal logic
-                # But for now, let's use the real function with a controlled input
-                # Actually, no, this will run an infinite loop.
-                # We need to manually set client.is_paused based on command.
-
-        # Simplified: directly manipulate is_paused and check send_full_status_update
-        client.is_paused = False
-        sender_task = asyncio.create_task(
-            client.send_status_update_periodically(mock_websocket_sender)
-        )
-
-        await asyncio.sleep(client.STATUS_INTERVAL * 1.5)  # Should send once or twice
-        self.assertGreaterEqual(mock_send_full_status_update.call_count, 1)
-        initial_calls = mock_send_full_status_update.call_count
-
-        # Simulate PAUSE
-        client.is_paused = True
-        await asyncio.sleep(
-            client.STATUS_INTERVAL * 2.5
-        )  # Should not send during this time
-        self.assertEqual(
-            mock_send_full_status_update.call_count, initial_calls
-        )  # No new calls
-
-        # Simulate RESUME
-        client.is_paused = False
-        await asyncio.sleep(client.STATUS_INTERVAL * 1.5)  # Should send again
-        self.assertGreaterEqual(
-            mock_send_full_status_update.call_count, initial_calls + 1
-        )
-
-        sender_task.cancel()
-        try:
-            await sender_task
-        except asyncio.CancelledError:
-            pass
-
-
-class TestConnectionManagement(unittest.IsolatedAsyncioTestCase):
-    """Test connection management and reconnection logic."""
-
-    def setUp(self):
-        self.original_server_url = client.SERVER_URL
-        self.original_reconnect_delay = client.RECONNECT_DELAY
-        self.original_client_id = client.CLIENT_ID
-
-        client.SERVER_URL = "ws://fake-server:1234/ws"
-        client.RECONNECT_DELAY = 0.01  # Very fast for testing
-        client.CLIENT_ID = str(uuid.uuid4())
-        client.is_paused = False  # Ensure reset
-
-    def tearDown(self):
-        client.SERVER_URL = self.original_server_url
-        client.RECONNECT_DELAY = self.original_reconnect_delay
-        client.CLIENT_ID = self.original_client_id
-        client.is_paused = False
-
-    @patch("src.client.client.websockets.connect")
-    async def test_successful_connection_and_initial_status(self, mock_connect):
-        """Test successful connection and initial status message."""
-        mock_websocket = AsyncMock()
-        mock_websocket.send = AsyncMock()
-
-        mock_connect.return_value.__aenter__ = AsyncMock(return_value=mock_websocket)
-        mock_connect.return_value.__aexit__ = AsyncMock(return_value=None)
-
-        # Mock the tasks and asyncio.sleep to control the flow
-        with patch("src.client.client.listen_for_commands") as mock_listen, patch(
-            "src.client.client.send_status_update_periodically"
-        ) as mock_sender, patch("asyncio.sleep") as mock_sleep:
-
-            # Create a ConnectionClosed exception that simulates connection loss
-            from websockets.exceptions import ConnectionClosed
-            from websockets.frames import Close
-
-            # Simulate connection being closed, which should trigger reconnect logic
-            connection_closed = ConnectionClosed(Close(1001, "Connection lost"), None)
-
-            # First call: one task raises ConnectionClosed, triggering retry
-            # Second call: mock_sleep raises exception to exit loop
-            mock_listen.side_effect = connection_closed
-            mock_sender.side_effect = AsyncMock()  # Let this one run normally
-            mock_sleep.side_effect = SystemExit("Test exit")
-
-            # Run the connection function until SystemExit
-            with self.assertRaises(SystemExit):
-                await client.connect_and_send_updates()
-
-        # Verify connection was attempted
-        mock_connect.assert_called_with(client.SERVER_URL)
-
-        # Verify initial status message was sent
-        self.assertTrue(mock_websocket.send.called)
-        first_call_args = mock_websocket.send.call_args_list[0][0]
-        sent_data = json.loads(first_call_args[0])
-        self.assertEqual(sent_data["client_id"], client.CLIENT_ID)
-        self.assertEqual(sent_data["status"]["client_state"], "running")
-        self.assertIn("connected_at", sent_data["status"])
-
-        # Verify both task functions were called
-        mock_listen.assert_called_with(mock_websocket)
-        mock_sender.assert_called_with(mock_websocket)
-
-        # Verify sleep was called after exception (retry mechanism)
-        mock_sleep.assert_called_with(client.RECONNECT_DELAY)
-
-    @patch("src.client.client.websockets.connect")
-    async def test_system_exit_stops_reconnection(self, mock_connect):
-        """Test that SystemExit (like ClientInitiatedDisconnect) stops the reconnection loop."""
-        mock_connect.side_effect = client.ClientInitiatedDisconnect("Test disconnect")
-
-        await client.connect_and_send_updates()  # Should catch and exit
-        mock_connect.assert_called_once()
-
-    @patch("src.client.client.websockets.connect")
-    @patch("asyncio.sleep", new_callable=AsyncMock)  # Speed up retry delay
-    async def test_connection_error_triggers_reconnect(self, mock_sleep, mock_connect):
-        """Test that connection errors trigger reconnection attempts."""
-        mock_connect.side_effect = [
-            ConnectionRefusedError("Connection refused"),  # First attempt fails
-            asyncio.CancelledError(),  # Second attempt, cancel to stop test
-        ]
-
-        with self.assertRaises(
-            asyncio.CancelledError
-        ):  # Expect CancelledError from 2nd attempt
-            await client.connect_and_send_updates()
-
-        self.assertEqual(mock_connect.call_count, 2)
-        mock_sleep.assert_called_once_with(client.RECONNECT_DELAY)
-
-
-if __name__ == "__main__":
-    unittest.main()
-=======
-import asyncio
-import json
-import os
-import unittest
-import uuid
-from datetime import UTC, datetime
-from unittest.mock import AsyncMock, MagicMock, patch
-
-from websockets import ConnectionClosed
-from websockets.frames import Close
-
-# Ensure src.client.client can be imported.
-# This might require adjusting PYTHONPATH or test runner configuration
-# in a real setup. For now, let's assume it's handled by the test execution
-# environment.
-from src.client import client
-
-# Store original values to restore after tests
-ORIGINAL_SERVER_URL = client.SERVER_URL
-ORIGINAL_STATUS_INTERVAL = client.STATUS_INTERVAL
-ORIGINAL_RECONNECT_DELAY = client.RECONNECT_DELAY
-
-
-class TestClientConfiguration(unittest.TestCase):
-    """Test configuration and environment variable handling."""
-
-    @patch.dict(os.environ, {"SERVER_URL": "ws://test-server:9999/ws"})
-    def test_server_url_from_environment(self):
-        """Test that SERVER_URL is read from environment variable."""
-        # Reload the module to pick up the environment variable
-        import importlib
-
-        importlib.reload(client)
-        self.assertEqual(client.SERVER_URL, "ws://test-server:9999/ws")
-
-    @patch.dict(os.environ, {}, clear=True)
-    def test_server_url_default_fallback(self):
-        """Test that SERVER_URL falls back to localhost when not set in env."""
-        import importlib
-
-        importlib.reload(client)
-        self.assertEqual(client.SERVER_URL, "ws://localhost:8000/ws")
-
-
-class TestClientUtilityFunctions(unittest.TestCase):
-    """Test utility functions."""
-
-    def test_get_current_status_payload(self):
-        """Test status payload generation."""
-        status = client.get_current_status_payload()
-
-        self.assertIn("timestamp", status)
-        self.assertIn("cpu_usage", status)
-        self.assertIn("memory_usage", status)
-
-        # Validate timestamp format
-        datetime.fromisoformat(status["timestamp"])
-
-        # Validate metrics are numbers
-        self.assertIsInstance(status["cpu_usage"], float)
-        self.assertIsInstance(status["memory_usage"], float)
-        self.assertGreaterEqual(status["cpu_usage"], 0.0)
-        self.assertLessEqual(status["cpu_usage"], 100.0)
-        self.assertGreaterEqual(status["memory_usage"], 0.0)
-        self.assertLessEqual(status["memory_usage"], 100.0)
-
-
-class TestClientMessageHandling(unittest.IsolatedAsyncioTestCase):
-    """Test WebSocket message sending and receiving."""
-
-    def setUp(self):
-        # Override config for testing
-        client.SERVER_URL = "ws://fake-server:1234/ws"
-        client.STATUS_INTERVAL = 0.1
-        client.RECONNECT_DELAY = 0.1
-        client.CLIENT_ID = str(uuid.uuid4())
-        client.is_paused = False  # Reset pause state
-
-    def tearDown(self):
-        # Restore original config
-        client.SERVER_URL = ORIGINAL_SERVER_URL
-        client.STATUS_INTERVAL = ORIGINAL_STATUS_INTERVAL
-        client.RECONNECT_DELAY = ORIGINAL_RECONNECT_DELAY
-
-    async def test_send_status_message(self):
-        """Test sending status messages with proper format."""
-        mock_websocket = AsyncMock()
-
-        status_attributes = {
-            "timestamp": datetime.now(UTC).isoformat(),
-            "cpu_usage": 45.5,
-            "memory_usage": 67.8,
-            "client_state": "running",
-        }
-
-        await client.send_status_message(mock_websocket, status_attributes)
-
-        mock_websocket.send.assert_called_once()
-        sent_data = json.loads(mock_websocket.send.call_args[0][0])
-
-        self.assertEqual(sent_data["client_id"], client.CLIENT_ID)
-        self.assertEqual(sent_data["status"], status_attributes)
-
-    async def test_send_full_status_update(self):
-        """Test sending full status updates."""
-        mock_websocket = AsyncMock()
-
-        await client.send_full_status_update(mock_websocket)
-
-        mock_websocket.send.assert_called_once()
-        sent_data = json.loads(mock_websocket.send.call_args[0][0])
-
-        self.assertEqual(sent_data["client_id"], client.CLIENT_ID)
-        self.assertIn("status", sent_data)
-        self.assertIn("timestamp", sent_data["status"])
-        self.assertIn("cpu_usage", sent_data["status"])
-        self.assertIn("memory_usage", sent_data["status"])
-        self.assertIn("client_state", sent_data["status"])
-
-
-class TestCommandListener(unittest.IsolatedAsyncioTestCase):
-    """Test command message processing."""
-
-    def setUp(self):
-        client.CLIENT_ID = str(uuid.uuid4())
-        client.is_paused = False
-
-    def create_message_iterator(self, messages):
-        """Helper to create an async iterator that yields messages."""
-
-        class AsyncIter:
-            def __init__(self, messages):
-                self.messages = iter(messages)
-
-            def __aiter__(self):
-                return self
-
-            async def __anext__(self):
-                try:
-                    return next(self.messages)
-                except StopIteration:
-                    raise StopAsyncIteration from None
-
-        return AsyncIter(messages)
-
-    def mock_websocket_with_messages(self, messages):
-        """Creates a mock websocket that iterates through the given messages."""
-        mock_ws = AsyncMock()
-
-        # Store the iterator class instance
-        message_iter = self.create_message_iterator(messages)
-
-        # Mock __aiter__ to return the instance directly, not a method
-        mock_ws.__aiter__ = lambda self: message_iter
-
-        return mock_ws
-
-    async def test_server_acknowledgment_message(self):
-        """Test that server acknowledgment messages are handled correctly."""
-        ack_message = {
-            "result": "message_processed",
-            "client_id": client.CLIENT_ID,
-            "status_updated": ["timestamp", "cpu_usage"],
-            "redis_status": "connected",
-        }
-
-        mock_websocket = self.mock_websocket_with_messages([json.dumps(ack_message)])
-
-        with patch("builtins.print") as mock_print:
-            await client.listen_for_commands(mock_websocket)
-            msg = f"Client {client.CLIENT_ID}: " f"Status update acknowledged by server"
-            mock_print.assert_called_with(msg)
 
     async def test_pause_command(self):
         """Test pause command processing."""
@@ -901,94 +370,112 @@
     async def test_server_disconnect_normal_closure(self):
         """Test handling of server disconnect (code 1000)."""
         # Mock ConnectionClosed exception with code 1000
-        close_frame = Close(1000, "")
+        close_frame = Close(1000, "Normal closure")
+        connection_closed = ConnectionClosed(close_frame, None)
+
+        # Create a proper mock for rcvd attribute
         mock_rcvd = MagicMock()
         mock_rcvd.code = 1000
-        mock_rcvd.reason = ""
-        connection_closed = ConnectionClosed(close_frame, None)
+        mock_rcvd.reason = "Normal closure"
         connection_closed.rcvd = mock_rcvd
 
+        mock_websocket = AsyncMock()
+
         # Create an async iterator that raises the exception
-        class AsyncIter:
+        class AsyncIterRaiser:
             def __aiter__(self):
                 return self
 
             async def __anext__(self):
                 raise connection_closed
 
-        mock_websocket = AsyncMock()
-        mock_websocket.__aiter__ = lambda self: AsyncIter()
-
-        with self.assertRaises(SystemExit) as context:
-            await client.listen_for_commands(mock_websocket)
-
-        shutdown_msg = "Server disconnected client - shutting down"
-        self.assertEqual(str(context.exception), shutdown_msg)
+        # Configure the mock to use our custom async iterator
+        mock_websocket.__aiter__ = lambda self: AsyncIterRaiser()
+
+        with self.assertRaises(client.ClientInitiatedDisconnect) as context:
+            await client.listen_for_commands(mock_websocket)
+
+        # Check the message of the raised ClientInitiatedDisconnect
+        self.assertEqual(
+            str(context.exception), "Server disconnected client - shutting down"
+        )
 
     async def test_connection_closed_other_code(self):
         """Test handling of connection closed with other codes (should reconnect)."""
         # Mock ConnectionClosed exception with code other than 1000
         close_frame = Close(1001, "Going away")
+        connection_closed = ConnectionClosed(close_frame, None)
+
+        # Create a proper mock for rcvd attribute
         mock_rcvd = MagicMock()
         mock_rcvd.code = 1001
         mock_rcvd.reason = "Going away"
-        connection_closed = ConnectionClosed(close_frame, None)
         connection_closed.rcvd = mock_rcvd
 
+        mock_websocket = AsyncMock()
+
         # Create an async iterator that raises the exception
-        class AsyncIter:
+        class AsyncIterRaiser:
             def __aiter__(self):
                 return self
 
             async def __anext__(self):
                 raise connection_closed
 
-        mock_websocket = AsyncMock()
-        mock_websocket.__aiter__ = lambda self: AsyncIter()
+        # Configure the mock to use our custom async iterator
+        mock_websocket.__aiter__ = lambda self: AsyncIterRaiser()
 
         with self.assertRaises(ConnectionClosed):
             await client.listen_for_commands(mock_websocket)
 
-    async def test_listen_for_commands_unexpected_error_in_iterator(self):
-        """Test that an unexpected error during message iteration is handled."""
-        mock_websocket = AsyncMock()
-        error_message = "Simulated iterator error"
-
-        # Create an async iterator that raises an unexpected exception
-        class FaultyAsyncIter:
-            def __aiter__(self):
-                return self
-
-            async def __anext__(self):
-                raise Exception(error_message)
-
-        mock_websocket.__aiter__ = lambda self: FaultyAsyncIter()
-
-        with patch("builtins.print") as mock_print, self.assertRaises(
-            Exception
-        ) as context_manager:
-            await client.listen_for_commands(mock_websocket)
-
-        # Check that the error message was printed
-        expected_print = (
-            f"Client {client.CLIENT_ID}: Unexpected error in command listener: "
-            f"{error_message}"
-        )
-        mock_print.assert_called_with(expected_print)
-
-        # Check that the original exception was re-raised
-        self.assertEqual(str(context_manager.exception), error_message)
+    async def test_client_initiated_disconnect_workflow(self):
+        """Test that disconnect command processing works correctly."""
+        # This test focuses on the disconnect command processing rather than
+        # the full integration test which has async task management complexity
+
+        disconnect_message = {"command": "disconnect"}
+        mock_websocket = self.mock_websocket_with_messages(
+            [json.dumps(disconnect_message)]
+        )
+
+        # The disconnect command should raise ClientInitiatedDisconnect
+        with self.assertRaises(client.ClientInitiatedDisconnect) as context:
+            await client.listen_for_commands(mock_websocket)
+
+        # Verify the exception message
+        self.assertIn("Server requested disconnect", str(context.exception))
+
+        # Verify that disconnect acknowledgment was sent
+        mock_websocket.send.assert_called_once()
+        sent_data = json.loads(mock_websocket.send.call_args[0][0])
+
+        # Check the acknowledgment structure
+        self.assertEqual(sent_data["status"]["acknowledged_command"], "disconnect")
+        self.assertEqual(sent_data["status"]["client_state"], "disconnecting")
+        self.assertIn("timestamp", sent_data["status"])
 
 
 class TestPeriodicStatusSender(unittest.IsolatedAsyncioTestCase):
     """Test periodic status update functionality."""
 
     def setUp(self):
+        # Store original values for restoration
+        self.original_client_id = client.CLIENT_ID
+        self.original_status_interval = client.STATUS_INTERVAL
+        self.original_is_paused = client.is_paused
+
+        # Set test values
         client.CLIENT_ID = str(uuid.uuid4())
         client.STATUS_INTERVAL = 0.05  # Very fast for testing
         client.is_paused = False
 
-    async def test_sends_status_when_not_paused(self):
+    def tearDown(self):
+        client.CLIENT_ID = self.original_client_id
+        client.STATUS_INTERVAL = self.original_status_interval
+        client.is_paused = self.original_is_paused
+
+    @patch("src.client.client.send_full_status_update", new_callable=AsyncMock)
+    async def test_sends_status_when_not_paused(self, mock_send_full_status_update):
         """Test that status updates are sent when client is not paused."""
         mock_websocket = AsyncMock()
 
@@ -996,7 +483,7 @@
         task = asyncio.create_task(
             client.send_status_update_periodically(mock_websocket)
         )
-        await asyncio.sleep(0.12)  # Allow for 2+ updates
+        await asyncio.sleep(client.STATUS_INTERVAL * 2.5)  # Allow for ~2 updates
         task.cancel()
 
         try:
@@ -1004,9 +491,11 @@
         except asyncio.CancelledError:
             pass
 
-        self.assertGreaterEqual(mock_websocket.send.call_count, 2)
-
-    async def test_skips_status_when_paused(self):
+        self.assertGreaterEqual(mock_send_full_status_update.call_count, 2)
+        mock_send_full_status_update.assert_any_call(mock_websocket)
+
+    @patch("src.client.client.send_full_status_update", new_callable=AsyncMock)
+    async def test_skips_status_when_paused(self, mock_send_full_status_update):
         """Test that status updates are skipped when client is paused."""
         client.is_paused = True
         mock_websocket = AsyncMock()
@@ -1023,17 +512,82 @@
         except asyncio.CancelledError:
             pass
 
-        # Should not send any status updates when paused
-        mock_websocket.send.assert_not_called()
+        mock_send_full_status_update.assert_not_called()
+
+    @patch("src.client.client.send_full_status_update", new_callable=AsyncMock)
+    async def test_pause_resume_flow_impacts_sender(self, mock_send_full_status_update):
+        """Test that pause and resume commands correctly control periodic updates."""
+        mock_websocket_sender = AsyncMock()  # For send_status_update_periodically
+
+        # Setup listener to handle commands
+        command_queue = asyncio.Queue()
+
+        async def listen_side_effect(ws):
+            while True:
+                msg_json = await command_queue.get()
+                if msg_json is None:  # Sentinel to stop
+                    break
+                await client.listen_for_commands(
+                    ws
+                )  # This is not ideal, should mock internal logic
+                # But for now, let's use the real function with a controlled input
+                # Actually, no, this will run an infinite loop.
+                # We need to manually set client.is_paused based on command.
+
+        # Simplified: directly manipulate is_paused and check send_full_status_update
+        client.is_paused = False
+        sender_task = asyncio.create_task(
+            client.send_status_update_periodically(mock_websocket_sender)
+        )
+
+        await asyncio.sleep(client.STATUS_INTERVAL * 1.5)  # Should send once or twice
+        self.assertGreaterEqual(mock_send_full_status_update.call_count, 1)
+        initial_calls = mock_send_full_status_update.call_count
+
+        # Simulate PAUSE
+        client.is_paused = True
+        await asyncio.sleep(
+            client.STATUS_INTERVAL * 2.5
+        )  # Should not send during this time
+        self.assertEqual(
+            mock_send_full_status_update.call_count, initial_calls
+        )  # No new calls
+
+        # Simulate RESUME
+        client.is_paused = False
+        await asyncio.sleep(client.STATUS_INTERVAL * 1.5)  # Should send again
+        self.assertGreaterEqual(
+            mock_send_full_status_update.call_count, initial_calls + 1
+        )
+
+        sender_task.cancel()
+        try:
+            await sender_task
+        except asyncio.CancelledError:
+            pass
 
 
 class TestConnectionManagement(unittest.IsolatedAsyncioTestCase):
     """Test connection management and reconnection logic."""
 
     def setUp(self):
+        # Store original values for restoration
+        self.original_server_url = client.SERVER_URL
+        self.original_reconnect_delay = client.RECONNECT_DELAY
+        self.original_client_id = client.CLIENT_ID
+        self.original_is_paused = client.is_paused
+
+        # Set test values
         client.SERVER_URL = "ws://fake-server:1234/ws"
         client.RECONNECT_DELAY = 0.01  # Very fast for testing
         client.CLIENT_ID = str(uuid.uuid4())
+        client.is_paused = False  # Ensure reset
+
+    def tearDown(self):
+        client.SERVER_URL = self.original_server_url
+        client.RECONNECT_DELAY = self.original_reconnect_delay
+        client.CLIENT_ID = self.original_client_id
+        client.is_paused = self.original_is_paused
 
     @patch("src.client.client.websockets.connect")
     async def test_successful_connection_and_initial_status(self, mock_connect):
@@ -1045,22 +599,37 @@
         mock_connect.return_value.__aenter__ = AsyncMock(return_value=mock_websocket)
         mock_connect.return_value.__aexit__ = AsyncMock(return_value=None)
 
-        # Mock the gather to return immediately to avoid infinite loop
-        with patch("asyncio.gather", new_callable=AsyncMock) as mock_gather:
-            mock_gather.side_effect = asyncio.CancelledError()
-
-            task = asyncio.create_task(client.connect_and_send_updates())
-            await asyncio.sleep(0.01)
-            task.cancel()
-
-            try:
-                await task
-            except asyncio.CancelledError:
-                pass
+        # Create a flag to control when the main function should exit
+        connection_established = asyncio.Event()
+
+        with patch("asyncio.create_task") as mock_create_task:
+            # Mock listener and sender tasks to set the event when "created"
+            listener_task_mock = AsyncMock()
+            sender_task_mock = AsyncMock()
+
+            # Make gather wait for the event and then raise an exception to exit
+            async def mock_gather(*tasks):
+                connection_established.set()  # Signal that connection was established
+                await asyncio.sleep(0.01)  # Brief delay to allow processing
+                raise client.ClientInitiatedDisconnect("Test exit")
+
+            def create_task_side_effect(coro):
+                if "listen_for_commands" in str(coro):
+                    return listener_task_mock
+                elif "send_status_update_periodically" in str(coro):
+                    return sender_task_mock
+                return AsyncMock()
+
+            mock_create_task.side_effect = create_task_side_effect
+
+            with patch("asyncio.gather", side_effect=mock_gather):
+                # Run connect_and_send_updates until it exits
+                await client.connect_and_send_updates()
+
+        # Wait for connection to be established
+        await connection_established.wait()
 
         mock_connect.assert_called_with(client.SERVER_URL)
-
-        # Check that send was called at least once (instead of exactly once)
         self.assertTrue(mock_websocket.send.called)
 
         # Verify initial status message format from the first call
@@ -1072,31 +641,28 @@
 
     @patch("src.client.client.websockets.connect")
     async def test_system_exit_stops_reconnection(self, mock_connect):
-        """Test that SystemExit stops the reconnection loop."""
-        # Mock connect to raise SystemExit
-        mock_connect.side_effect = SystemExit(
-            "Server disconnected client - shutting down"
-        )
-
-        # This should return without infinite loop
-        await client.connect_and_send_updates()
-
+        """Test that SystemExit (like ClientInitiatedDisconnect) stops the reconnection loop."""
+        mock_connect.side_effect = client.ClientInitiatedDisconnect("Test disconnect")
+
+        await client.connect_and_send_updates()  # Should catch and exit
         mock_connect.assert_called_once()
 
     @patch("src.client.client.websockets.connect")
-    async def test_connection_error_triggers_reconnect(self, mock_connect):
+    @patch("asyncio.sleep", new_callable=AsyncMock)  # Speed up retry delay
+    async def test_connection_error_triggers_reconnect(self, mock_sleep, mock_connect):
         """Test that connection errors trigger reconnection attempts."""
         mock_connect.side_effect = [
-            ConnectionRefusedError("Connection refused"),
-            asyncio.CancelledError(),  # Stop the loop on second attempt
+            ConnectionRefusedError("Connection refused"),  # First attempt fails
+            asyncio.CancelledError(),  # Second attempt, cancel to stop test
         ]
 
-        with self.assertRaises(asyncio.CancelledError):
+        with self.assertRaises(
+            asyncio.CancelledError
+        ):  # Expect CancelledError from 2nd attempt
             await client.connect_and_send_updates()
 
         self.assertEqual(mock_connect.call_count, 2)
 
 
 if __name__ == "__main__":
-    unittest.main()
->>>>>>> 735c49fb
+    unittest.main()